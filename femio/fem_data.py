--- conflicted
+++ resolved
@@ -541,12 +541,7 @@
             for written_file in written_files:
                 print(f"File written in: {written_file}")
         else:
-<<<<<<< HEAD
-            pass
-            #raise ValueError(f"No written file found: {written_files}")
-=======
             raise ValueError(f"No written file found: {written_files}")
->>>>>>> a393c914
         return
 
     def add_extension_if_needed(self, file_name, ext):
@@ -739,7 +734,7 @@
         return FEMData(
             nodes=self.nodes, elements=elements, nodal_data=self.nodal_data,
             elemental_data={})
-    
+
     @staticmethod
     @njit
     def convert_polyhedron(now_ids, new_ids, poly):
@@ -753,7 +748,6 @@
             poly[L:R] = np.searchsorted(new_ids, poly[L:R])
             L = R
         return list(poly)
-        
 
     def cut_with_element_ids(self, element_ids):
         node_ids = np.unique(np.concatenate([
@@ -768,37 +762,18 @@
             k: v.filter_with_ids(element_ids)
             for k, v in self.elemental_data.items()}, is_elemental=True)
         # convert face data
-<<<<<<< HEAD
-        if 'face' in elemental_data:
-            print("make face")
-=======
         have_face = False
         if 'face' in elemental_data:
             if 'polyhedron' in elemental_data['face']:
                 have_face = True
         if have_face:
->>>>>>> a393c914
             dat = elemental_data['face']['polyhedron'].data
             n = len(dat)
             newdat = np.empty(n, object)
             for i in range(n):
-<<<<<<< HEAD
-                print(n, i)
                 poly = np.array(dat[i])
-                newdat[i] = self.convert_polyhedron(self.nodes.ids, node_ids, poly)
-=======
-                poly = dat[i].copy()
-                m = poly[0]
-                L = 1
-                for _ in range(m):
-                    k = poly[L]
-                    L += 1
-                    R = L + k
-                    poly[L:R] = self.nodes.ids[poly[L:R]]
-                    poly[L:R] = np.searchsorted(node_ids, poly[L:R])
-                    L = R
-                newdat[i] = list(poly)
->>>>>>> a393c914
+                newdat[i] = self.convert_polyhedron(
+                    self.nodes.ids, node_ids, poly)
             elemental_data['face']['polyhedron'].data = newdat
         cut_fem_data = FEMData(
             nodes=nodes,
@@ -1195,23 +1170,15 @@
                 FEMAttribute('face', ids=self.elements.ids, data=face_dat)
             }
         )
-<<<<<<< HEAD
-        fem_data = FEMData(
-            nodes=nodes, elements=elements,
-            nodal_data=self.nodal_data, elemental_data={'face': face}
-        )
-        return fem_data
-
-    def face_data_csr(self):
-        face_data_list = self.elemental_data['face']['polyhedron'].data
-        indptr = [len(row) for row in face_data_list]
-        indptr = np.append(0, np.cumsum(indptr))
-        return (indptr, np.concatenate(face_data_list))
-=======
         elemental_data = FEMAttributes({'face': face}, is_elemental=True)
         fem_data = FEMData(
             nodes=nodes, elements=elements,
             nodal_data=self.nodal_data, elemental_data=elemental_data
         )
         return fem_data
->>>>>>> a393c914
+
+    def face_data_csr(self):
+        face_data_list = self.elemental_data['face']['polyhedron'].data
+        indptr = [len(row) for row in face_data_list]
+        indptr = np.append(0, np.cumsum(indptr))
+        return (indptr, np.concatenate(face_data_list))