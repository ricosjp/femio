--- conflicted
+++ resolved
@@ -695,7 +695,6 @@
         else:
             raise NotImplementedError
 
-<<<<<<< HEAD
     def translation(self, vx, vy, vz):
         """Translate the nodes.
         If nodal_data or elemental_data exists,
@@ -741,7 +740,7 @@
         self.nodes.data[:, 0] = new_X
         self.nodes.data[:, 1] = new_Y
         self.nodes.data[:, 2] = new_Z
-=======
+
     def integrate_node_attribute_over_surface(self, attr_name):
         """
         Integrate a node attribute over surface areas.
@@ -767,5 +766,4 @@
         values = self.nodal_data.data[attr_name].data.ravel()
         values = values[surface].mean(axis=1)
 
-        return (values * areas).sum()
->>>>>>> 89710ca1
+        return (values * areas).sum()