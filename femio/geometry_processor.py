--- conflicted
+++ resolved
@@ -336,13 +336,8 @@
                 surface_normals, mode=mode), keep_zeros=True)
         nodal_normals = FEMAttribute(
             'normal', self.nodes.ids, np.zeros((len(self.nodes.ids), 3)))
-<<<<<<< HEAD
         nodal_normals.loc[surface_fem_data.nodes.ids].data = \
             surface_nodal_normals
-=======
-        nodal_normals.loc[surface_fem_data.nodes.ids].data\
-            = surface_nodal_normals
->>>>>>> 94f105b6
         self.nodal_data.update({'normal': nodal_normals})
         return nodal_normals.data
 
