import pathlib
import unittest

import numpy as np

# from femio.fem_attribute import FEMAttribute
from femio.fem_data import FEMData
# from femio.fem_elemental_attribute import FEMElementalAttribute


RUN_FISTR = True

FISTR_MSH_FILE = 'tests/data/fistr/thermal/hex.msh'
FISTR_RES_FILE = 'tests/data/fistr/thermal/hex.res.0.1'
FISTR_INP_FILE = 'tests/data/fistr/thermal/fistr_hex.inp'


class TestFEMData(unittest.TestCase):

    def test_calculate_volume_tet(self):
        fem_data = FEMData.read_directory(
            'fistr', 'tests/data/fistr/tet_volume', read_npy=False,
            save=False)
        actual_volumes = fem_data.calculate_element_volumes()
        desired_volumes = np.array([[1 / 6], [1 / 2], [1 / 3], [1.]])
        np.testing.assert_almost_equal(actual_volumes, desired_volumes)

    def test_calculate_volume_hex(self):
        fem_data = FEMData.read_directory(
            'fistr', 'tests/data/fistr/hex_cross', read_npy=False,
            save=False)
        actual_volumes = fem_data.calculate_element_volumes(linear=True)
        desired_volumes = np.ones((7, 1)) * 8.
        np.testing.assert_almost_equal(actual_volumes, desired_volumes)

    def test_calculate_volume_tet_negative_raise_valueerror(self):
        fem_data = FEMData.read_directory(
            'fistr', 'tests/data/fistr/tet_volume_negative', read_npy=False,
            save=False)
        with self.assertRaises(ValueError):
            fem_data.calculate_element_volumes(
                raise_negative_volume=True)

    def test_calculate_volume_tet_negative_absolute(self):
        fem_data = FEMData.read_directory(
            'fistr', 'tests/data/fistr/tet_volume_negative', read_npy=False,
            save=False)
        actual_volumes = fem_data.calculate_element_volumes(
            raise_negative_volume=False, return_abs_volume=True)
        desired_volumes = np.array([[1 / 6], [1 / 2], [1 / 3], [1.]])
        np.testing.assert_almost_equal(actual_volumes, desired_volumes)

    def test_calculate_area_tri(self):
        data_directory = 'tests/data/stl/area'
        fem_data = FEMData.read_directory(
            'stl', data_directory, read_npy=False, save=False)

        desired_areas = np.array([
            [3.],
            [6.],
        ])
        fem_data.calculate_element_areas(linear=True)
        np.testing.assert_almost_equal(
            fem_data.elemental_data.get_attribute_data('area'), desired_areas)

    def test_calculate_area_quad(self):
        data_directory = 'tests/data/obj/quad'
        fem_data = FEMData.read_directory(
            'obj', data_directory, read_npy=False, save=False)
        desired_areas = np.array([
            [1.],
            [1.5],
            [np.sqrt(2)],
        ])
        fem_data.calculate_element_areas(linear=True)
        np.testing.assert_almost_equal(
            fem_data.elemental_data.get_attribute_data('area'), desired_areas)

    def test_calculate_area_quad_gaussian(self):
        data_directory = 'tests/data/obj/quad'
        fem_data = FEMData.read_directory(
            'obj', data_directory, read_npy=False, save=False)

        fem_data.nodal_data.reset()
        vx, vy, vz = np.random.random(3)
        theta = np.random.random() * np.pi * 2
        fem_data.rotation(vx, vy, vz, theta)
        vx, vy, vz = np.random.random(3)
        fem_data.translation(vx, vy, vz)

        desired_areas = np.array([
            [1.],
            [1.5],
            [np.sqrt(2)],
        ])
        actual = fem_data.calculate_element_areas(linear=False)
        np.testing.assert_almost_equal(actual, desired_areas)

    def test_calculate_volumes_hex_gaussian(self):
        fem_data = FEMData.read_directory(
            'fistr', 'tests/data/fistr/hex_cross', read_npy=False,
            save=False)

        fem_data.nodal_data.reset()
        fem_data.elemental_data.reset()
        vx, vy, vz = np.random.random(3)
        theta = np.random.random() * np.pi * 2
        fem_data.rotation(vx, vy, vz, theta)
        vx, vy, vz = np.random.random(3)
        fem_data.translation(vx, vy, vz)

        desired_volumes = np.full((7, 1), 8.0)
        actual = fem_data.calculate_element_volumes(linear=False)
        np.testing.assert_almost_equal(actual, desired_volumes)

    def test_normal_incidence_hex(self):
        fem_data = FEMData.read_files(
            'vtk', ['tests/data/vtk/hex/mesh.vtk'])
        _, inc_facet2cell, normals \
            = fem_data.calculate_normal_incidence_matrix()
        coo = inc_facet2cell.tocoo()
        desired_normals = np.array([
            [0., 0., -1.],
            [0., -1., 0.],
            [-1., 0., 0.],
            [1., 0., 0.],
            [0., 1., 0.],
            [0., 0., 1.],
            [0., 0., -1.],
            [0., -1., 0.],
            [-1., 0., 0.],
            [1., 0., 0.],
            [0., 1., 0.],
            [0., 0., 1.],
        ])
        all_normals = [
            data * normals[i_facet]
            for data, i_cell, i_facet in zip(coo.data, coo.row, coo.col)]
        np.testing.assert_almost_equal(all_normals, desired_normals)

    def test_relative_incidence_graph_tet1(self):
        fem_data = FEMData.read_files(
            'fistr', ['tests/data/fistr/graph_tet1/mesh.msh'])
        facet_fem_data, inc_facet2cell, normals \
            = fem_data.calculate_normal_incidence_matrix()
        coo = inc_facet2cell.tocoo()
        write_file_name = pathlib.Path(
            'tests/data/ucd/write_graph_tet1_facet/mesh.inp')
        if write_file_name.exists():
            write_file_name.unlink()
        facet_fem_data.write('ucd', write_file_name)
        desired_normals = np.array([
            # Cell 1
            [3**-.5, 3**-.5, 3**-.5],
            [0., 0., -1.],
            [0., -1., 0.],
            [-1., 0., 0.],
            # Cell 2
            [0., -2.**-.5, -2.**-.5],
            [-1., 0., 0.],
            [2.**-.5, 2**-.5, 0.],
            [0., 0., 1.],
            # Cell 3
            [-3**-.5, -3**-.5, -3**-.5],
            [2.**-.5, 2**-.5, 0.],
            [0., -1., 0.],
            [0., 2.**-.5, 2.**-.5],
            # Cell 4
            [0., 0., -1.],
            [0., -1., 0.],
            [-1., 0., 0.],
            [3**-.5, 3**-.5, 3**-.5],
            # Cell 5
            [3**-.5, 3**-.5, -3**-.5],
            [0., 0., 1.],
            [0., -1., 0.],
            [-1., 0., 0.],
        ])
        all_normals = np.array([
            data * normals[i_facet]
            for data, i_cell, i_facet in zip(coo.data, coo.row, coo.col)])
        # raise ValueError(facet_fem_data.elements.data[coo.col], coo.row)
        np.testing.assert_almost_equal(all_normals, desired_normals)

    def test_calculate_normal_tri(self):
        data_directory = 'tests/data/stl/multiple'
        fem_data = FEMData.read_directory(
            'stl', data_directory, read_npy=False, save=False)

        desired_normals = np.array([
            [0., 0., 1.],
            [0., 0., 1.],
            [0., 1., 0.],
        ])
        fem_data.calculate_element_normals()
        np.testing.assert_almost_equal(
            fem_data.extract_direction_feature(
                fem_data.elemental_data.get_attribute_data('normal')),
            fem_data.extract_direction_feature(desired_normals), decimal=5)

    def test_calculate_normal_quad(self):
        data_directory = 'tests/data/obj/quad'
        fem_data = FEMData.read_directory(
            'obj', data_directory, read_npy=False, save=False)

        desired_normals = np.array([
            [0., 0., 1.],
            [0., 0., 1.],
            [-np.sqrt(.5), -np.sqrt(.5), 0.],
        ])
        fem_data.calculate_element_normals()
        np.testing.assert_almost_equal(
            fem_data.extract_direction_feature(
                fem_data.elemental_data.get_attribute_data('normal')),
            fem_data.extract_direction_feature(desired_normals), decimal=5)

    def test_calculate_surface_normals(self):
        data_directory = 'tests/data/vtk/tet2_cube'
        fem_data = FEMData.read_directory(
            'vtk', data_directory, read_npy=False, save=False).to_first_order()
        effective_normals = fem_data.calculate_surface_normals(
            mode='effective')
        mean_normals = fem_data.calculate_surface_normals(mode='mean')

        nodes = fem_data.nodes.data
        epsilon = 1e-5
        filter_x_low = np.abs(nodes[:, 0] - 0.0) < epsilon
        filter_x_high = np.abs(nodes[:, 0] - 0.1) < epsilon
        filter_y_low = np.abs(nodes[:, 1] - 0.0) < epsilon
        filter_y_high = np.abs(nodes[:, 1] - 0.1) < epsilon
        filter_z_low = np.abs(nodes[:, 2] - 0.0) < epsilon
        filter_z_high = np.abs(nodes[:, 2] - 0.1) < epsilon
        filter_edge = (
            filter_x_low.astype(int) + filter_x_high.astype(int)
            + filter_y_low.astype(int) + filter_y_high.astype(int)
            + filter_z_low.astype(int) + filter_z_high.astype(int)) >= 2

        def assert_almost_equal_broadcast(array, desired):
            np.testing.assert_almost_equal(
                array, np.ones((len(array), len(desired))) * desired)

        assert_almost_equal_broadcast(
            effective_normals[filter_x_low & ~filter_edge], [-1., 0., 0.])
        assert_almost_equal_broadcast(
            mean_normals[filter_x_low & ~filter_edge], [-1., 0., 0.])
        assert_almost_equal_broadcast(
            effective_normals[filter_x_high & ~filter_edge], [1., 0., 0.])
        assert_almost_equal_broadcast(
            mean_normals[filter_x_high & ~filter_edge], [1., 0., 0.])

        assert_almost_equal_broadcast(
            effective_normals[filter_y_low & ~filter_edge], [0., -1., 0.])
        assert_almost_equal_broadcast(
            mean_normals[filter_y_low & ~filter_edge], [0., -1., 0.])
        assert_almost_equal_broadcast(
            effective_normals[filter_y_high & ~filter_edge], [0., 1., 0.])
        assert_almost_equal_broadcast(
            mean_normals[filter_y_high & ~filter_edge], [0., 1., 0.])

        assert_almost_equal_broadcast(
            effective_normals[filter_z_low & ~filter_edge], [0., 0., -1.])
        assert_almost_equal_broadcast(
            mean_normals[filter_z_low & ~filter_edge], [0., 0., -1.])
        assert_almost_equal_broadcast(
            effective_normals[filter_z_high & ~filter_edge], [0., 0., 1.])
        assert_almost_equal_broadcast(
            mean_normals[filter_z_high & ~filter_edge], [0., 0., 1.])

        assert_almost_equal_broadcast(
            effective_normals[
                ~filter_x_low & ~filter_x_high
                & ~filter_y_low & ~filter_y_high
                & ~filter_z_low & ~filter_z_high], [0., 0., 0.])
        assert_almost_equal_broadcast(
            mean_normals[
                ~filter_x_low & ~filter_x_high
                & ~filter_y_low & ~filter_y_high
                & ~filter_z_low & ~filter_z_high], [0., 0., 0.])

    def test_calculate_edge_lengths_tri(self):
        data_directory = 'tests/data/obj/tri'
        fem_data = FEMData.read_directory(
            'obj', data_directory, read_npy=False, save=False)

        desired_edge_lengths = np.array([
            [1.0, np.sqrt(2), 1.0],
            [np.sqrt(2), np.sqrt(2), np.sqrt(2)],
            [np.sqrt(2), 1.0, 1.0],
            [1.0, 1.0, np.sqrt(2)],
        ])
        fem_data.calculate_edge_lengths()
        np.testing.assert_almost_equal(
            fem_data.elemental_data.get_attribute_data('edge_lengths'),
            desired_edge_lengths, decimal=5)

    def test_calculate_edge_lengths_quad(self):
        data_directory = 'tests/data/obj/quad'
        fem_data = FEMData.read_directory(
            'obj', data_directory, read_npy=False, save=False)

        desired_edge_lengths = np.array([
            [1., 1., 1., 1.],
            [2., np.sqrt(2), 1., 1.],
            [1., np.sqrt(2), 1., np.sqrt(2)],
        ])
        fem_data.calculate_edge_lengths()
        np.testing.assert_almost_equal(
            fem_data.elemental_data.get_attribute_data('edge_lengths'),
            desired_edge_lengths, decimal=5)

    def test_calculate_angles_tri(self):
        data_directory = 'tests/data/obj/tri'
        fem_data = FEMData.read_directory(
            'obj', data_directory, read_npy=False, save=False)

        desired_angles = np.array([
            [np.pi / 2, np.pi / 4, np.pi / 4],
            [np.pi / 3, np.pi / 3, np.pi / 3],
            [np.pi / 4, np.pi / 4, np.pi / 2],
            [np.pi / 4, np.pi / 2, np.pi / 4],
        ])
        fem_data.calculate_angles()
        np.testing.assert_almost_equal(
            fem_data.elemental_data.get_attribute_data('angles'),
            desired_angles)

    def test_calculate_angles_quad(self):
        data_directory = 'tests/data/obj/quad'
        fem_data = FEMData.read_directory(
            'obj', data_directory, read_npy=False, save=False)

        desired_angles = np.array([
            [np.pi / 2, np.pi / 2, np.pi / 2, np.pi / 2],
            [np.pi / 2, np.pi / 4, np.pi * 3 / 4, np.pi / 2],
            [np.pi / 2, np.pi / 2, np.pi / 2, np.pi / 2],
        ])
        fem_data.calculate_angles()
        np.testing.assert_almost_equal(
            fem_data.elemental_data.get_attribute_data('angles'),
            desired_angles)

    def test_calculate_jacobians_tri(self):
        data_directory = 'tests/data/obj/tri'
        fem_data = FEMData.read_directory(
            'obj', data_directory, read_npy=False, save=False)

        desired_jacobians = np.array([
            [1],
            [np.sqrt(3)],
            [1],
            [1],
        ])
        fem_data.calculate_jacobians()
        np.testing.assert_almost_equal(
            fem_data.elemental_data.get_attribute_data('jacobian'),
            desired_jacobians)

    def test_calculate_jacobians_quad(self):
        data_directory = 'tests/data/obj/quad'
        fem_data = FEMData.read_directory(
            'obj', data_directory, read_npy=False, save=False)

        desired_jacobians = np.array([
            0.25,
            0.375,
            0.25 * np.sqrt(2),
        ])
        fem_data.calculate_jacobians()
        np.testing.assert_almost_equal(
            fem_data.elemental_data.get_attribute_data('jacobian'),
            desired_jacobians)

    def test_extract_direction_feature(self):
        data_directory = 'tests/data/stl/multiple'
        fem_data = FEMData.read_directory(
            'stl', data_directory, read_npy=False, save=False)

        input_vectors = np.array([
            [1., 0., 0.],
            [-1., 0., 0.],
            [0., 1., 0.],
            [0., -1., 0.],
            [0., 0., 1.],
            [0., 0., -1.],
            [1., 1., 0.],
            [-1., -1., 0.],
        ])
        extracted_vectors = fem_data.extract_direction_feature(input_vectors)
        np.testing.assert_almost_equal(
            extracted_vectors[0], extracted_vectors[1])
        np.testing.assert_almost_equal(
            extracted_vectors[2], extracted_vectors[3])
        np.testing.assert_almost_equal(
            extracted_vectors[4], extracted_vectors[5])
        np.testing.assert_almost_equal(
            extracted_vectors[6], extracted_vectors[7])
        np.testing.assert_almost_equal(
            extracted_vectors[0], extracted_vectors[1])

        n_space = 10
        sp = np.linspace(0., 2 * np.pi, n_space + 1)[:-1]

        # Rotate in XY plane
        input_vectors = np.stack([
            np.sin(sp), np.cos(sp), np.zeros(n_space)], axis=1)
        extracted_vectors = fem_data.extract_direction_feature(input_vectors)
        np.testing.assert_almost_equal(
            extracted_vectors[:n_space // 2]
            - extracted_vectors[n_space // 2:], 0.)

        # Rotate in YZ plane
        input_vectors = np.stack([
            np.zeros(n_space), np.sin(sp), np.cos(sp)], axis=1)
        extracted_vectors = fem_data.extract_direction_feature(input_vectors)
        np.testing.assert_almost_equal(
            extracted_vectors[:n_space // 2]
            - extracted_vectors[n_space // 2:], 0.)

        # Rotate in ZX plane
        input_vectors = np.stack([
            np.sin(sp), np.zeros(n_space), np.cos(sp)], axis=1)
        extracted_vectors = fem_data.extract_direction_feature(input_vectors)
        np.testing.assert_almost_equal(
            extracted_vectors[:n_space // 2]
            - extracted_vectors[n_space // 2:], 0.)

    def test_metric_volume_equal(self):
        file_name = pathlib.Path('tests/data/vtk/mix_hex_hexprism/mesh.vtk')
        fem_data = FEMData.read_files('vtk', [file_name])
        np.testing.assert_almost_equal(
            fem_data.calculate_element_metrics(),
            fem_data.calculate_element_volumes())

<<<<<<< HEAD
    def test_translation_and_rotation(self):
        data_directory = 'tests/data/obj/tri'
        fem_data = FEMData.read_directory(
            'obj', data_directory, read_npy=False, save=False)
        fem_data.nodal_data.reset()

        fem_data.rotation(1, 1, 1, np.pi/2)
        a, b, c = 1/3, (1+3**.5)/3, (1-3**.5)/3
        desired = np.array([0, 0, 0, a, b, c, c, a, b, b, c, a]).reshape(4, 3)
        np.testing.assert_almost_equal(fem_data.nodes.data, desired)

        fem_data.translation(1, 2, 3)
        desired = np.array([1, 2, 3, a+1, b+2, c+3, c+1, a+2,
                            b+3, b+1, c+2, a+3]).reshape(4, 3)
        np.testing.assert_almost_equal(fem_data.nodes.data, desired)

        vx, vy, vz = np.random.random(3)
        theta = np.random.random() * np.pi * 2
        fem_data.rotation(vx, vy, vz, theta)
        vx, vy, vz = np.random.random(3)
        fem_data.translation(vx, vy, vz)

        X, Y, Z = fem_data.nodes.data.T
        dist = np.empty((4, 4))
        for i in range(4):
            for j in range(4):
                dist[i, j] = (X[i]-X[j])**2 + (Y[i]-Y[j])**2 + (Z[i]-Z[j])**2
        desired = np.array([0, 1, 1, 1, 1, 0, 2, 2, 1, 2, 0,
                            2, 1, 2, 2, 0], np.float64).reshape(4, 4)
        np.testing.assert_almost_equal(dist, desired)
=======
    def test_integrate_node_attribute_over_surface(self):
        file_name = pathlib.Path('tests/data/fistr/tet/tet.msh')
        fem_data = FEMData.read_files('fistr', [file_name])
        fem_data.nodal_data.set_attribute_data(
            'values', np.array([3, 1, 4, 1, 5], np.float32))
        # 123, 124, 134, 235, 245, 345
        sq2 = 2 ** .5
        areas = [1/2, 1/2, 1/2, sq2/2, sq2/2, 1/2]
        vals = [8/3, 5/3, 8/3, 10/3, 7/3, 10/3]
        desired = sum(x*y for x, y in zip(areas, vals))
        actual = fem_data.integrate_node_attribute_over_surface('values')
        np.testing.assert_almost_equal(actual, desired)
>>>>>>> 89710ca1
<|MERGE_RESOLUTION|>--- conflicted
+++ resolved
@@ -431,7 +431,6 @@
             fem_data.calculate_element_metrics(),
             fem_data.calculate_element_volumes())
 
-<<<<<<< HEAD
     def test_translation_and_rotation(self):
         data_directory = 'tests/data/obj/tri'
         fem_data = FEMData.read_directory(
@@ -462,7 +461,7 @@
         desired = np.array([0, 1, 1, 1, 1, 0, 2, 2, 1, 2, 0,
                             2, 1, 2, 2, 0], np.float64).reshape(4, 4)
         np.testing.assert_almost_equal(dist, desired)
-=======
+
     def test_integrate_node_attribute_over_surface(self):
         file_name = pathlib.Path('tests/data/fistr/tet/tet.msh')
         fem_data = FEMData.read_files('fistr', [file_name])
@@ -474,5 +473,4 @@
         vals = [8/3, 5/3, 8/3, 10/3, 7/3, 10/3]
         desired = sum(x*y for x, y in zip(areas, vals))
         actual = fem_data.integrate_node_attribute_over_surface('values')
-        np.testing.assert_almost_equal(actual, desired)
->>>>>>> 89710ca1
+        np.testing.assert_almost_equal(actual, desired)